# =============================================================================
# Anchor Insight AI - Environment Configuration Template
# =============================================================================
# 
# Copy this file to '.env' and configure your environment variables.
# 
# Usage:
#   1. cp .env.template .env
#   2. Edit .env with your actual values
#   3. Restart the application
#
# Security Note: Never commit the .env file to version control!
# =============================================================================

# =============================================================================
# 🔑 OpenAI Configuration (Required for Focus Score Analysis)
# =============================================================================

# OpenAI API Key - Get from https://platform.openai.com/api-keys
# Format: sk-... or sk-proj-...
# Default: Test key (will only work in test_mode=true)
OPENAI_API_KEY=test-your-here

# OpenAI Model ID - Which model to use for analysis
# Options: gpt-4o-mini, gpt-4o, gpt-4-turbo, gpt-3.5-turbo
# Default: gpt-4o-mini (recommended for cost efficiency)
MODEL_ID=gpt-5

# OpenAI Temperature - Controls randomness (0.0 = deterministic, 1.0 = creative)
# Range: 0.0 - 2.0
# Default: 0.1 (consistent results)
TEMPERATURE=1

# =============================================================================
# 🌍 Application Environment
# =============================================================================

# Environment Mode
# Options: development, production, testing
# Default: production
APP_ENV=development

# Testing Mode - Allows test API keys and relaxed validation
# Options: true, false
# Default: false
TEST_MODE=false

# =============================================================================
# 🌐 API Server Configuration
# =============================================================================

# API Host - Server binding address
# Options: 0.0.0.0 (all interfaces), 127.0.0.1 (localhost only)
# Default: 0.0.0.0
API_HOST=0.0.0.0

# API Port - Server port number
# Range: 1024 - 65535
<<<<<<< HEAD
# Default: 7003
=======
# Default: 8001
>>>>>>> dc65c39c
API_PORT=7003

# API Reload - Auto-restart on code changes (development only)
# Options: true, false
# Default: false (set to true for development)
API_RELOAD=true

# Log Level - Logging verbosity
# Options: debug, info, warning, error, critical
# Default: info
LOG_LEVEL=info

# =============================================================================
# 📁 File Processing Configuration
# =============================================================================

# Maximum File Size - Limit for uploaded images (in MB)
# Range: 1 - 100
# Default: 10
MAX_FILE_SIZE_MB=10

# URL Request Timeout - Timeout for external requests (in seconds)
# Range: 5 - 300
# Default: 30
URL_TIMEOUT_SECONDS=30

# Retry Configuration - For handling API failures
# Max Retries: 0 - 10, Default: 3
MAX_RETRIES=3

# Retry Delay: 1 - 60 seconds, Default: 2
RETRY_DELAY_SECONDS=2

# =============================================================================
# 📹 Camera & Computer Vision Configuration
# =============================================================================

# Default YOLO Model Path - Path to the pose detection model
# Example: C:\path\to\yolo11m-pose.pt
# Default: C:\python-env\YOLOv8-Magic\ultralytics\yolo11m-pose.pt
DEFAULT_MODEL_PATH=

# Camera Settings
# Camera Index: 0 (default camera), 1 (second camera), etc.
CAMERA_INDEX=0

# Camera Resolution
CAMERA_WIDTH=640
CAMERA_HEIGHT=480

# =============================================================================
# ⚡ Performance Configuration
# =============================================================================

# Target FPS - Processing frame rate
# Range: 1 - 60
# Default: 10
TARGET_FPS=10

# Frame Buffer Size - Number of frames to buffer
# Range: 1 - 10
# Default: 2
FRAME_BUFFER_SIZE=2

# =============================================================================
# 🎯 Detection Configuration
# =============================================================================

# YOLO Confidence Threshold - Minimum confidence for detections
# Range: 0.1 - 1.0
# Default: 0.5
CONFIDENCE_THRESHOLD=0.5

# YOLO IoU Threshold - Non-maximum suppression threshold
# Range: 0.1 - 1.0
# Default: 0.45
IOU_THRESHOLD=0.45

# =============================================================================
# 🔧 Development & Testing
# =============================================================================

# Example configurations for different environments:
#
# Development:
# APP_ENV=development
# API_RELOAD=true
# LOG_LEVEL=debug
# TEST_MODE=false
#
# Production:
# APP_ENV=production
# API_RELOAD=false
# LOG_LEVEL=info
# TEST_MODE=false
#
# Testing:
# APP_ENV=testing
# TEST_MODE=true
# LOG_LEVEL=debug
#
# =============================================================================
# 📋 Setup Instructions
# =============================================================================
#
# 1. Get OpenAI API Key:
#    - Visit https://platform.openai.com/api-keys
#    - Create a new API key
#    - Replace OPENAI_API_KEY value above
#
# 2. Install Dependencies:
#    pipenv install
#
# 3. Start the Service:
#    pipenv run python src/main_refactored.py
#    # or
#    pipenv run uvicorn src.main_refactored:app --reload
#
# 4. Test the API:
#    curl http://localhost:7003/health
#
# =============================================================================<|MERGE_RESOLUTION|>--- conflicted
+++ resolved
@@ -56,11 +56,6 @@
 
 # API Port - Server port number
 # Range: 1024 - 65535
-<<<<<<< HEAD
-# Default: 7003
-=======
-# Default: 8001
->>>>>>> dc65c39c
 API_PORT=7003
 
 # API Reload - Auto-restart on code changes (development only)
